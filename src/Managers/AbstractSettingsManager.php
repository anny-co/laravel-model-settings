<?php

namespace Glorand\Model\Settings\Managers;

use Exception;
use Glorand\Model\Settings\Contracts\SettingsManagerContract;
use Glorand\Model\Settings\Exceptions\ModelSettingsException;
use Glorand\Model\Settings\Traits\HasSettings;
use Illuminate\Database\Eloquent\Model;
use Illuminate\Support\Arr;
use Illuminate\Support\Facades\Cache;

/**
 * Class AbstractSettingsManager
 * @package Glorand\Model\Settings\Managers
 */
abstract class AbstractSettingsManager implements SettingsManagerContract
{
    /** @var \Illuminate\Database\Eloquent\Model */
    protected $model;

    /** @var array */
    protected $defaultSettings = [];

    /**
     * AbstractSettingsManager constructor.
     * @param \Illuminate\Database\Eloquent\Model|HasSettings $model
     * @throws \Glorand\Model\Settings\Exceptions\ModelSettingsException
     */
    public function __construct(Model $model)
    {
        $this->model = $model;
        if (!in_array(HasSettings::class, class_uses_recursive($this->model))) {
            throw new ModelSettingsException('Wrong model, missing HasSettings trait.');
        }
    }

    /**
     * Check if array is associative and not sequential
     * @param array $arr
     * @return bool
     */
<<<<<<< HEAD
    public static function isAssoc(array $arr)
    {
        if (array() === $arr) return false;
=======
    private static function isAssoc(array $arr): bool
    {
        if ([] === $arr) {
            return false;
        }

>>>>>>> 8edee935
        return array_keys($arr) !== range(0, count($arr) - 1);
    }

    /**
     * Flatten array with dots for settings package
     * @param $array
     * @param string $prepend
<<<<<<< HEAD
     * @return array
     */
    public static function dotFlatten($array, $prepend = '') {
        $results = [];
        foreach ($array as $key => $value) {
            // only re-run if nested array is associative (key-based)
            // cannot use pre-shipped Arr:dot method
            if (is_array($value) && static::isAssoc($value) && !empty($value)) {
                $results = array_merge($results, static::dotFlatten($value, $prepend.$key.'.'));
            } else {
                $results[$prepend.$key] = $value;
            }
        }
        return $results;
    }

    /**
     * Get nested merged array with all available keys
=======
>>>>>>> 8edee935
     * @return array
     */
    public static function dotFlatten($array, $prepend = ''): array
    {
<<<<<<< HEAD
        if (config('model_settings.settings_cache_all') && !($this instanceof RedisSettingsManager)) {
            return Cache::remember($this->getAllSettingsCacheKey(), now()->addDay(), function () {
                return $this->getMultiple(null);
            });
=======
        $results = [];
        foreach ($array as $key => $value) {
            // only re-run if nested array is associative (key-based)
            if (is_array($value) && static::isAssoc($value) && !empty($value)) {
                $results = array_merge($results, static::dotFlatten($value, $prepend . $key . '.'));
            } else {
                $results[$prepend . $key] = $value;
            }
>>>>>>> 8edee935
        }
        return $this->getMultiple(null);
    }

<<<<<<< HEAD
=======
        return $results;
    }

    /**
     * Get nested merged array with all available keys
     * @return array
     */
    public function all(): array
    {
        return $this->getMultiple();
    }

>>>>>>> 8edee935
    /**
     * Get flat merged array with dot-notation keys
     * @return array
     */
<<<<<<< HEAD
    public function allFlattened()
    {
        $flattenedDefaultSettings = static::dotFlatten($this->model->getDefaultSettings());
        $validKeys = array_keys($flattenedDefaultSettings);
        $flattenedSettingsValue = static::dotFlatten($this->model->getSettingsValue());
        // ensure only valid keys are merged (prevent parent key with empty value overriding nested key with value)
        $flattenedSettingsValue = Arr::only($flattenedSettingsValue, $validKeys);
=======
    public function allFlattened(): array
    {
        $flattenedDefaultSettings = static::dotFlatten($this->model->getDefaultSettings());
        $flattenedSettingsValue = static::dotFlatten($this->model->getSettingsValue());

>>>>>>> 8edee935
        return array_merge($flattenedDefaultSettings, $flattenedSettingsValue);
    }

    /**
     * @return bool
     */
    public function exist(): bool
    {
        return count($this->all()) > 0;
    }

    /**
     * @return bool
     */
    public function empty(): bool
    {
        return count($this->all()) <= 0;
    }

    /**
     * @param string $path
     * @return bool
     */
    public function has(string $path): bool
    {
        return Arr::has($this->all(), $path);
    }

    /**
     * @param string|null $path
     * @param null $default
     * @return array|\ArrayAccess|mixed
     */
    public function get(string $path = null, $default = null)
    {
        return $path ? Arr::get($this->all(), $path, $default) : $this->all();
    }

    /**
     * @param iterable|null $paths
     * @param null $default
     * @return array
     */
    public function getMultiple(iterable $paths = null, $default = null): array
    {
        $array = [];
        $allFlattened = $this->allFlattened();
<<<<<<< HEAD
        if (is_null($paths)) {
            $paths = array_keys($allFlattened);
        }

        foreach ($paths as $path) {
        	// Get default value
	        $defaultValue = null;
	        if(is_array($default)){
		        $defaultValue = Arr::get($default, $path);
	        }else{
	        	$defaultValue = $default;
	        }
            Arr::set($array, $path, Arr::get($allFlattened, $path, $defaultValue));
=======
        $settingsArray = [];
        foreach ($allFlattened as $key => $value) {
            Arr::set($settingsArray, $key, $value);
        }
        if (is_null($paths)) {
            return $settingsArray;
        }

        foreach ($paths as $path) {
            Arr::set($array, $path, Arr::get($settingsArray, $path, $default));
>>>>>>> 8edee935
        }

        return $array;
    }

    /**
     * @param string $path
     * @param $value
     * @return \Glorand\Model\Settings\Contracts\SettingsManagerContract
     */
    public function set(string $path, $value): SettingsManagerContract
    {
        $settings = $this->model->getSettingsValue();
        $default = $this->model->getDefaultSettings();
        if ($value === Arr::get($default, $path)) {
            Arr::forget($settings, $path);
            $this->forgetEmpty($settings, $path);
        } else {
            Arr::set($settings, $path, $value);
        }

        return $this->apply($settings);
    }

	/**
	 *
	 */
    protected function forgetEmpty(&$settings, $path) {
    	// Forget path if it is empty
	    if(!Arr::get($settings, $path)){
		    Arr::forget($settings, $path);
	    }else{
	    	return;
	    }

    	// Get path as array
    	$paths = explode('.', $path);

    	// remove last path
	    array_pop($paths);

	    // Return if it was the last
	    if(count($paths) === 0){
	    	return;
	    }

	    $this->forgetEmpty($settings, implode('.', $paths));
    }

    /**
     * @param string $path
     * @param mixed $value
     * @return \Glorand\Model\Settings\Contracts\SettingsManagerContract
     */
    public function update(string $path, $value): SettingsManagerContract
    {
        return $this->set($path, $value);
    }

    /**
     * @param string|null $path
     * @return \Glorand\Model\Settings\Contracts\SettingsManagerContract
     */
    public function delete(string $path = null): SettingsManagerContract
    {
        if (!$path) {
            $settings = [];
        } else {
            $settings = $this->model->getSettingsValue();
            Arr::forget($settings, $path);
        }

        $this->apply($settings);

        return $this;
    }

    /**
     * @return \Glorand\Model\Settings\Contracts\SettingsManagerContract
     */
    public function clear(): SettingsManagerContract
    {
        return $this->delete();
    }

    /**
     * @param iterable $values
     * @return \Glorand\Model\Settings\Contracts\SettingsManagerContract
     */
    public function setMultiple(iterable $values): SettingsManagerContract
    {
        $settings = $this->model->getSettingsValue();
        $default = $this->model->getDefaultSettings();
        $flattenedValues = static::dotFlatten($values);
        foreach ($flattenedValues as $path => $value) {
            if ($value === Arr::get($default, $path)) {
                Arr::forget($settings, $path);
            } else {
                Arr::set($settings, $path, $value);
            }
        }

        return $this->apply($settings);
    }

    /**
     * @param iterable $paths
     * @return \Glorand\Model\Settings\Contracts\SettingsManagerContract
     */
    public function deleteMultiple(iterable $paths): SettingsManagerContract
    {
        $settings = $this->model->getSettingsValue();
        foreach ($paths as $path) {
            Arr::forget($settings, $path);
        }

        $this->apply($settings);

        return $this;
    }

    /**
     * @throws Exception
     */
    public function forgetAllSettings()
    {
        cache()->forget($this->getAllSettingsCacheKey());
    }

    /**
     * @return string
     */
    public function getAllSettingsCacheKey(): string
    {
        return config('model_settings.settings_table_cache_prefix') . $this->model->getTable() . ':' . $this->model->getKey() . '::all';
    }
}<|MERGE_RESOLUTION|>--- conflicted
+++ resolved
@@ -40,18 +40,12 @@
      * @param array $arr
      * @return bool
      */
-<<<<<<< HEAD
-    public static function isAssoc(array $arr)
-    {
-        if (array() === $arr) return false;
-=======
     private static function isAssoc(array $arr): bool
     {
         if ([] === $arr) {
             return false;
         }
 
->>>>>>> 8edee935
         return array_keys($arr) !== range(0, count($arr) - 1);
     }
 
@@ -59,37 +53,10 @@
      * Flatten array with dots for settings package
      * @param $array
      * @param string $prepend
-<<<<<<< HEAD
-     * @return array
-     */
-    public static function dotFlatten($array, $prepend = '') {
-        $results = [];
-        foreach ($array as $key => $value) {
-            // only re-run if nested array is associative (key-based)
-            // cannot use pre-shipped Arr:dot method
-            if (is_array($value) && static::isAssoc($value) && !empty($value)) {
-                $results = array_merge($results, static::dotFlatten($value, $prepend.$key.'.'));
-            } else {
-                $results[$prepend.$key] = $value;
-            }
-        }
-        return $results;
-    }
-
-    /**
-     * Get nested merged array with all available keys
-=======
->>>>>>> 8edee935
      * @return array
      */
     public static function dotFlatten($array, $prepend = ''): array
     {
-<<<<<<< HEAD
-        if (config('model_settings.settings_cache_all') && !($this instanceof RedisSettingsManager)) {
-            return Cache::remember($this->getAllSettingsCacheKey(), now()->addDay(), function () {
-                return $this->getMultiple(null);
-            });
-=======
         $results = [];
         foreach ($array as $key => $value) {
             // only re-run if nested array is associative (key-based)
@@ -98,31 +65,29 @@
             } else {
                 $results[$prepend . $key] = $value;
             }
->>>>>>> 8edee935
+        }
+
+        return $results;
+    }
+
+    /**
+     * Get nested merged array with all available keys
+     * @return array
+     */
+    public function all(): array
+    {
+        if (config('model_settings.settings_cache_all') && !($this instanceof RedisSettingsManager)) {
+            return Cache::remember($this->getAllSettingsCacheKey(), now()->addDay(), function () {
+                return $this->getMultiple(null);
+            });
         }
         return $this->getMultiple(null);
     }
 
-<<<<<<< HEAD
-=======
-        return $results;
-    }
-
-    /**
-     * Get nested merged array with all available keys
-     * @return array
-     */
-    public function all(): array
-    {
-        return $this->getMultiple();
-    }
-
->>>>>>> 8edee935
     /**
      * Get flat merged array with dot-notation keys
      * @return array
      */
-<<<<<<< HEAD
     public function allFlattened()
     {
         $flattenedDefaultSettings = static::dotFlatten($this->model->getDefaultSettings());
@@ -130,13 +95,6 @@
         $flattenedSettingsValue = static::dotFlatten($this->model->getSettingsValue());
         // ensure only valid keys are merged (prevent parent key with empty value overriding nested key with value)
         $flattenedSettingsValue = Arr::only($flattenedSettingsValue, $validKeys);
-=======
-    public function allFlattened(): array
-    {
-        $flattenedDefaultSettings = static::dotFlatten($this->model->getDefaultSettings());
-        $flattenedSettingsValue = static::dotFlatten($this->model->getSettingsValue());
-
->>>>>>> 8edee935
         return array_merge($flattenedDefaultSettings, $flattenedSettingsValue);
     }
 
@@ -184,7 +142,6 @@
     {
         $array = [];
         $allFlattened = $this->allFlattened();
-<<<<<<< HEAD
         if (is_null($paths)) {
             $paths = array_keys($allFlattened);
         }
@@ -198,18 +155,6 @@
 	        	$defaultValue = $default;
 	        }
             Arr::set($array, $path, Arr::get($allFlattened, $path, $defaultValue));
-=======
-        $settingsArray = [];
-        foreach ($allFlattened as $key => $value) {
-            Arr::set($settingsArray, $key, $value);
-        }
-        if (is_null($paths)) {
-            return $settingsArray;
-        }
-
-        foreach ($paths as $path) {
-            Arr::set($array, $path, Arr::get($settingsArray, $path, $default));
->>>>>>> 8edee935
         }
 
         return $array;
